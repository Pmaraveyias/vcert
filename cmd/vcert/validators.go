--- conflicted
+++ resolved
@@ -19,23 +19,13 @@
 import (
 	"bufio"
 	"fmt"
-<<<<<<< HEAD
-	"io/ioutil"
-=======
->>>>>>> b05b094f
 	"os"
 	"regexp"
 	"strings"
 
-<<<<<<< HEAD
-	"github.com/Venafi/vcert/v4/pkg/util"
-	"github.com/Venafi/vcert/v4/pkg/venafi"
-
-	"github.com/Venafi/vcert/v4/pkg/certificate"
-=======
 	"github.com/Venafi/vcert/v5/pkg/certificate"
 	"github.com/Venafi/vcert/v5/pkg/util"
->>>>>>> b05b094f
+	"github.com/Venafi/vcert/v5/pkg/venafi"
 )
 
 // RevocationReasonOptions is an array of strings containing reasons for certificate revocation
