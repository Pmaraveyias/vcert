--- conflicted
+++ resolved
@@ -140,34 +140,6 @@
 	WithExpired bool
 }
 
-<<<<<<< HEAD
-// Authentication provides a struct for authentication data. Either specify User and Password for Trust Protection Platform
-// or Firefly or ClientId and ClientSecret for Firefly or specify an APIKey for TLS Protect Cloud.
-type Authentication struct {
-	User         string
-	Password     string
-	APIKey       string
-	RefreshToken string
-	Scope        string
-	ClientId     string
-	ClientSecret string
-	AccessToken  string
-	ClientPKCS12 bool
-	// IdentityProvider specify the OAuth 2.0 which VCert will be working for authorization purposes
-	IdentityProvider *OAuthProvider
-}
-
-// OAuthProvider provides a struct for the OAuth 2.0 providers information
-type OAuthProvider struct {
-	//OAuthProviderType string
-	//AuthURL           string
-	TokenURL  string
-	DeviceURL string
-	Audience  string
-}
-
-=======
->>>>>>> 0e15d7c8
 // todo: replace with verror
 // ErrRetrieveCertificateTimeout provides a common error structure for a timeout while retrieving a certificate
 type ErrRetrieveCertificateTimeout struct {
