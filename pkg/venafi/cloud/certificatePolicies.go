--- conflicted
+++ resolved
@@ -23,7 +23,6 @@
 	"time"
 )
 
-<<<<<<< HEAD
 type certificateTemplate struct {
 	ID                                  string `json:"id,omitempty"`
 	CompanyID                           string `json:"companyId,omitempty"`
@@ -52,42 +51,12 @@
 	SANRegexes             []string         `json:"sanRegexes,omitempty"`
 	KeyTypes               []allowedKeyType `json:"keyTypes,omitempty"`
 	KeyReuse               bool             `json:"keyReuse,omitempty"`
-=======
-type certificatePolicy struct {
-	CertificatePolicyType certificatePolicyType `json:"certificatePolicyType,omitempty"`
-	ID                    string                `json:"id,omitempty"`
-	CompanyID             string                `json:"companyId,omitempty"`
-	Name                  string                `json:"name,omitempty"`
-	SystemGenerated       bool                  `json:"systemGenerated,omitempty"`
-	CreationDateString    string                `json:"creationDate,omitempty"`
-	CreationDate          time.Time             `json:"-"`
-	CertificateProviderID string                `json:"certificateProviderId,omitempty"`
-	SubjectCNRegexes      []string              `json:"subjectCNRegexes,omitempty"`
-	SubjectORegexes       []string              `json:"subjectORegexes,omitempty"`
-	SubjectOURegexes      []string              `json:"subjectOURegexes,omitempty"`
-	SubjectSTRegexes      []string              `json:"subjectSTRegexes,omitempty"`
-	SubjectLRegexes       []string              `json:"subjectLRegexes,omitempty"`
-	SubjectCRegexes       []string              `json:"subjectCValues,omitempty"`
-	SANRegexes            []string              `json:"sanRegexes,omitempty"`
-	KeyTypes              []allowedKeyType      `json:"keyTypes,omitempty"`
-	KeyReuse              bool                  `json:"keyReuse,omitempty"`
->>>>>>> e207710a
 }
 type allowedKeyType struct {
 	KeyType    keyType
 	KeyLengths []int
 }
 
-<<<<<<< HEAD
-=======
-type certificatePolicyType string
-
-const (
-	certificatePolicyTypeIdentity certificatePolicyType = "CERTIFICATE_IDENTITY"
-	certificatePolicyTypeUse      certificatePolicyType = "CERTIFICATE_USE"
-)
-
->>>>>>> e207710a
 type keyType string
 
 func (ct certificateTemplate) toPolicy() (p endpoint.Policy) {
