--- conflicted
+++ resolved
@@ -243,23 +243,7 @@
 	return cloudProvider, nil
 }
 
-<<<<<<< HEAD
-func (c *Connector) GetCloudKeystoreByName(cloudProviderID string, cloudKeystoreName string) (*domain.CloudKeystore, error) {
-	if cloudProviderID == "" {
-		return nil, fmt.Errorf("cloud provider ID cannot be empty")
-	}
-	if cloudKeystoreName == "" {
-		return nil, fmt.Errorf("cloud keystore name cannot be empty")
-	}
-
-	request := domain.GetCloudKeystoreRequest{
-		CloudProviderID:   &cloudProviderID,
-		CloudKeystoreName: &cloudKeystoreName,
-	}
-
-=======
 func (c *Connector) GetCloudKeystore(request domain.GetCloudKeystoreRequest) (*domain.CloudKeystore, error) {
->>>>>>> 8c021a66
 	cloudKeystore, err := c.cloudProvidersClient.GetCloudKeystore(context.Background(), request)
 	if err != nil {
 		return nil, fmt.Errorf("failed to retrieve Cloud Keystore: %w", err)
