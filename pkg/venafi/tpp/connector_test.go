/*
 * Copyright 2018 Venafi, Inc.
 *
 * Licensed under the Apache License, Version 2.0 (the "License");
 * you may not use this file except in compliance with the License.
 * You may obtain a copy of the License at
 *
 *  http://www.apache.org/licenses/LICENSE-2.0
 *
 * Unless required by applicable law or agreed to in writing, software
 * distributed under the License is distributed on an "AS IS" BASIS,
 * WITHOUT WARRANTIES OR CONDITIONS OF ANY KIND, either express or implied.
 * See the License for the specific language governing permissions and
 * limitations under the License.
 */

package tpp

import (
	"crypto/rsa"
	"crypto/tls"
	"crypto/x509"
	"crypto/x509/pkix"
	"encoding/json"
	"encoding/pem"
	"fmt"
	"github.com/Venafi/vcert/pkg/certificate"
	"github.com/Venafi/vcert/pkg/endpoint"
	"github.com/Venafi/vcert/test"
	"net/http"
	"net/url"
	"os"
	"reflect"
	"strings"
	"testing"
	"time"
)

var ctx *test.Context

func init() {
	ctx = test.GetEnvContext()
	http.DefaultTransport.(*http.Transport).TLSClientConfig = &tls.Config{InsecureSkipVerify: true}

	if ctx.TPPurl == "" {
		fmt.Println("TPP URL cannot be empty. See Makefile")
		os.Exit(1)
	}

	tpp, err := getTestConnector(ctx.TPPurl, ctx.TPPZone)
	if err != nil {
		panic(err)
	}

	resp, err := tpp.GetRefreshToken(&endpoint.Authentication{
		User: ctx.TPPuser, Password: ctx.TPPPassword,
		Scope: "certificate:approve,delete,discover,manage,revoke;"})
	if err != nil {
		panic(err)
	}

	ctx.TPPRefreshToken = resp.Refresh_token
	ctx.TPPaccessToken = resp.Access_token
}

func getTestConnector(url string, zone string) (c *Connector, err error) {
	c, err = NewConnector(url, zone, false, nil)
	return c, err
}

func TestPingTPP(t *testing.T) {
	tpp, err := getTestConnector(ctx.TPPurl, ctx.TPPZone)
	if err != nil {
		t.Fatalf("err is not nil, err: %s url: %s", err, ctx.TPPurl)
	}
	err = tpp.Ping()
	if err != nil {
		t.Fatalf("err is not nil, err: %s", err)
	}
}

func TestBadPingTPP(t *testing.T) {
	tpp, err := getTestConnector("http://bonjo-w10dev:333/vedsdk/", ctx.TPPZone)
	if err != nil {
		t.Fatalf("err is not nil, err: %s url: http://bonjo-w10dev:333/vedsdk/", err)
	}
	err = tpp.Ping()
	if err == nil {
		t.Fatalf("err should not be nil, URL does not exist")
	}
}

func TestGetRefreshToken(t *testing.T) {
	tpp, err := getTestConnector(ctx.TPPurl, "")
	if err != nil {
		t.Fatalf("err is not nil, err: %s url: %s", err, expectedURL)
	}

	refreshToken, err := tpp.GetRefreshToken(&endpoint.Authentication{
		User: ctx.TPPuser, Password: ctx.TPPPassword,
		Scope: "certificate:approve,delete,discover,manage,revoke;", ClientId: "websdk"})
	if err != nil {
		t.Fatalf("%s", err)
	}

	err = tpp.Authenticate(&endpoint.Authentication{AccessToken: refreshToken.Access_token})
	if err != nil {
		t.Fatalf("err is not nil, err: %s", err)
	}

	tpp.SetZone(ctx.TPPZone)
	_, err = tpp.ReadZoneConfiguration()
	if err != nil {
		t.Fatalf("%s", err)
	}
}

func TestGetRefreshTokenWithDefaultScope(t *testing.T) {
	tpp, err := getTestConnector(ctx.TPPurl, ctx.TPPZone)
	if err != nil {
		t.Fatalf("err is not nil, err: %s url: %s", err, expectedURL)
	}

	refreshToken, err := tpp.GetRefreshToken(&endpoint.Authentication{
		User: ctx.TPPuser, Password: ctx.TPPPassword})
	if err != nil {
		t.Fatalf("%s", err)
	}

	if refreshToken.Scope != defaultScope {
		t.Fatalf("Scope from refresh roken %s is not as default scope %s;", refreshToken.Scope, defaultScope)
	}
	err = tpp.Authenticate(&endpoint.Authentication{AccessToken: refreshToken.Access_token})
	if err != nil {
		t.Fatalf("err is not nil, err: %s", err)
	}

	tpp.SetZone(ctx.TPPZone)
	_, err = tpp.ReadZoneConfiguration()
	if err != nil {
		t.Fatalf("%s", err)
	}
}

func TestFailRefreshAccessToken(t *testing.T) {
	tpp, err := getTestConnector(ctx.TPPurl, ctx.TPPZone)
	if err != nil {
		t.Fatalf("err is not nil, err: %s url: %s", err, expectedURL)
	}
	auth := &endpoint.Authentication{RefreshToken: "WRONGREFRESHTOKEN", ClientId: ctx.ClientID}
	err = tpp.Authenticate(auth)
	if err == nil {
		t.Fatalf("err should not be nil, er")
	}

	if fmt.Sprintf("%s", err) != "unexpected status code on TPP Authorize. Status: 400 Bad Request" {
		t.Fatalf("error text should be: unexpected status code on TPP Authorize. Status: 400 Bad Request. but it is: %s", err)
	}
}

func TestRefreshAccessToken(t *testing.T) {
	tpp, err := getTestConnector(ctx.TPPurl, "")
	if err != nil {
		t.Fatalf("err is not nil, err: %s url: %s", err, expectedURL)
	}

	auth := &endpoint.Authentication{RefreshToken: ctx.TPPRefreshToken, ClientId: ctx.ClientID}
	err = tpp.Authenticate(auth)
	if err != nil {
		t.Fatalf("err is not nil, err: %s", err)
	}

	tpp.SetZone(ctx.TPPZone)
	_, err = tpp.ReadZoneConfiguration()
	if err != nil {
		t.Fatalf("%s", err)
	}

	//Uppdate refresh token for further tests
	ctx.TPPRefreshToken = auth.RefreshToken

}

func TestRefreshAccessTokenNoClientID(t *testing.T) {
	tpp, err := getTestConnector(ctx.TPPurl, ctx.TPPZone)
	if err != nil {
		t.Fatalf("err is not nil, err: %s url: %s", err, expectedURL)
	}
	auth := &endpoint.Authentication{RefreshToken: ctx.TPPRefreshToken}
	err = tpp.Authenticate(auth)
	if err != nil {
		t.Fatalf("err is not nil, err: %s", err)
	}

	tpp.SetZone(ctx.TPPZone)
	_, err = tpp.ReadZoneConfiguration()
	if err != nil {
		t.Fatalf("%s", err)
	}

	//Update tokens for further tests
	ctx.TPPRefreshToken = auth.RefreshToken
	ctx.TPPaccessToken = tpp.accessToken

}

func TestAuthenticationAccessToken(t *testing.T) {
	tpp, err := getTestConnector(ctx.TPPurl, ctx.TPPZone)
	if err != nil {
		t.Fatalf("err is not nil, err: %s url: %s", err, expectedURL)
	}

	err = tpp.Authenticate(&endpoint.Authentication{AccessToken: ctx.TPPaccessToken})
	if err != nil {
		t.Fatalf("err is not nil, err: %s", err)
	}

	tpp.SetZone(ctx.TPPZone)
	_, err = tpp.ReadZoneConfiguration()
	if err != nil {
		t.Fatalf("%s", err)
	}

	err = tpp.Authenticate(&endpoint.Authentication{AccessToken: "WRONGm3XPAT5nlWxd3iA=="})
	if err != nil {
		t.Fatalf("err is not nil, err: %s", err)
	}

	tpp.SetZone(ctx.TPPZone)
	_, err = tpp.ReadZoneConfiguration()
	if err == nil {
		t.Fatalf("Auth with wrong token should fail")
	}

}

func TestAuthorizeToTPP(t *testing.T) {
	tpp, err := getTestConnector(ctx.TPPurl, ctx.TPPZone)
	if err != nil {
		t.Fatalf("err is not nil, err: %s url: %s", err, ctx.TPPurl)
	}
	auth := &endpoint.Authentication{User: ctx.TPPuser, Password: ctx.TPPPassword}
	err = tpp.Authenticate(auth)
	if err != nil {
		t.Fatalf("err is not nil, err: %s, %+v", err, auth)
	}
}

func TestBadAuthorizeToTPP(t *testing.T) {
	tpp, err := getTestConnector(ctx.TPPurl, ctx.TPPZone)
	if err != nil {
		t.Fatalf("err is not nil, err: %s url: %s", err, ctx.TPPurl)
	}
	err = tpp.Authenticate(&endpoint.Authentication{User: ctx.TPPuser, Password: "wrongPassword"})
	if err == nil {
		t.Fatalf("err should not be nil, bad password was used")
	}
}

func TestReadConfigData(t *testing.T) {
	tpp, err := getTestConnector(ctx.TPPurl, ctx.TPPZone)
	if err != nil {
		t.Fatalf("err is not nil, err: %s url: %s", err, expectedURL)
	}

	if tpp.apiKey == "" {
		err = tpp.Authenticate(&endpoint.Authentication{AccessToken: ctx.TPPaccessToken})
		if err != nil {
			t.Fatalf("err is not nil, err: %s", err)
		}
	}
	testCases := []struct {
		zone       string
		zoneConfig endpoint.ZoneConfiguration
	}{
		{getPolicyDN(ctx.TPPZone), endpoint.ZoneConfiguration{
			Organization:          "Venafi Inc.",
			OrganizationalUnit:    []string{"Integrations"},
			Country:               "US",
			Province:              "Utah",
			Locality:              "Salt Lake",
			HashAlgorithm:         x509.SHA256WithRSA,
			CustomAttributeValues: make(map[string]string),
		}},
		{getPolicyDN(ctx.TPPZoneRestricted), endpoint.ZoneConfiguration{
			Organization:          "Venafi Inc.",
			OrganizationalUnit:    []string{"Integration"},
			Country:               "US",
			Province:              "Utah",
			Locality:              "Salt Lake",
			HashAlgorithm:         x509.SHA256WithRSA,
			CustomAttributeValues: make(map[string]string),
		}},
	}
	for _, c := range testCases {
		tpp.SetZone(c.zone)
		zoneConfig, err := tpp.ReadZoneConfiguration()
		if err != nil {
			t.Fatalf("%s", err)
		}
		zoneConfig.Policy = endpoint.Policy{}
		if err != nil {
			t.Fatalf("%s", err)
		}
		if !reflect.DeepEqual(*zoneConfig, c.zoneConfig) {
			t.Fatalf("zone config for zone %s is not as expected \nget:    %+v \nexpect: %+v", c.zone, *zoneConfig, c.zoneConfig)
		}
	}
	tpp.SetZone("Wrong Zone")
	_, err = tpp.ReadZoneConfiguration()
	if err == nil {
		t.Fatalf("err should be not nil for not existed zone")
	}
}

func TestBadReadConfigData(t *testing.T) {
	tpp, err := getTestConnector(ctx.TPPurl, "notexistedzone")
	if err != nil {
		t.Fatalf("err is not nil, err: %s url: %s", err, expectedURL)
	}

	if tpp.apiKey == "" {
		err = tpp.Authenticate(&endpoint.Authentication{AccessToken: ctx.TPPaccessToken})
		if err != nil {
			t.Fatalf("err is not nil, err: %s", err)
		}
	}
	_, err = tpp.ReadZoneConfiguration()
	if err == nil {
		t.Fatalf("err should not be nil, invalid policy was used")
	}
}

func TestRequestCertificateUserPassword(t *testing.T) {
	tpp, err := getTestConnector(ctx.TPPurl, ctx.TPPZone)
	if err != nil {
		t.Fatalf("err is not nil, err: %s url: %s", err, expectedURL)
	}

	if tpp.apiKey == "" {
		err = tpp.Authenticate(&endpoint.Authentication{User: ctx.TPPuser, Password: ctx.TPPPassword})
		if err != nil {
			t.Fatalf("err is not nil, err: %s", err)
		}
	}
	DoRequestCertificate(t, tpp)
}

func TestRequestCertificateToken(t *testing.T) {
	tpp, err := getTestConnector(ctx.TPPurl, ctx.TPPZone)
	if err != nil {
		t.Fatalf("err is not nil, err: %s url: %s", err, expectedURL)
	}

	if tpp.apiKey == "" {
		err = tpp.Authenticate(&endpoint.Authentication{AccessToken: ctx.TPPaccessToken})
		if err != nil {
			t.Fatalf("err is not nil, err: %s", err)
		}
	}
	DoRequestCertificate(t, tpp)
}

func DoRequestCertificate(t *testing.T, tpp *Connector) {
	config, err := tpp.ReadZoneConfiguration()
	if err != nil {
		t.Fatalf("err is not nil, err: %s", err)
	}

	cn := test.RandCN()
	req := &certificate.Request{Timeout: time.Second * 30}
	req.Subject.CommonName = cn
	req.Subject.Organization = []string{"Venafi, Inc."}
	req.Subject.OrganizationalUnit = []string{"Automated Tests"}
	req.Subject.Locality = []string{"Las Vegas"}
	req.Subject.Province = []string{"Nevada"}
	req.Subject.Country = []string{"US"}
	u := url.URL{Scheme: "https", Host: "example.com", Path: "/test"}
	req.URIs = []*url.URL{&u}
	req.FriendlyName = cn
	req.CustomFields = []certificate.CustomField{
		{Name: "custom", Value: "2019-10-10"},
	}
	err = tpp.GenerateRequest(config, req)
	if err != nil {
		t.Fatalf("err is not nil, err: %s", err)
	}

	t.Logf("getPolicyDN(ctx.TPPZone) = %s", getPolicyDN(ctx.TPPZone))
	req.PickupID, err = tpp.RequestCertificate(req)
	if err != nil {
		t.Fatalf("err is not nil, err: %s", err)
	}
	certCollections, err := tpp.RetrieveCertificate(req)
	if err != nil {
		t.Fatal(err)
	}
	p, _ := pem.Decode([]byte(certCollections.Certificate))
	cert, err := x509.ParseCertificate(p.Bytes)
	if err != nil {
		t.Fatalf("err is not nil, err: %s", err)
	}
	if cert.Subject.CommonName != cn {
		t.Fatalf("mismatched common names: %v and %v", cn, cert.Subject.CommonName)
	}
	if cert.URIs[0].String() != u.String() {
		t.Fatalf("mismatched URIs: %v and %v", u.String(), cert.URIs[0].String())
	}
}

func TestRequestCertificateServiceGenerated(t *testing.T) {
	tpp, err := getTestConnector(ctx.TPPurl, ctx.TPPZone)
	if err != nil {
		t.Fatalf("err is not nil, err: %s url: %s", err, expectedURL)
	}

	err = tpp.Authenticate(&endpoint.Authentication{AccessToken: ctx.TPPaccessToken})
	if err != nil {
		t.Fatalf("err is not nil, err: %s", err)
	}

	config, err := tpp.ReadZoneConfiguration()
	if err != nil {
		t.Fatal("failed to read zone configuration")
	}

	cn := test.RandCN()
	req := &certificate.Request{}
	req.Subject.CommonName = cn

	req.KeyLength = 2048
	req.Subject.Organization = []string{"Venafi, Inc."}
	req.Subject.OrganizationalUnit = []string{"Automated Tests"}
	req.Subject.Locality = []string{"Las Vegas"}
	req.Subject.Province = []string{"Nevada"}
	req.Subject.Country = []string{"US"}
	req.FriendlyName = cn

	req.CsrOrigin = certificate.ServiceGeneratedCSR
	req.FetchPrivateKey = true
	req.KeyPassword = "newPassw0rd!"

	config.UpdateCertificateRequest(req)

	pickupId, err := tpp.RequestCertificate(req)
	if err != nil {
		t.Fatalf("err is not nil, err: %s", err)
	}
	req.PickupID = pickupId
	req.ChainOption = certificate.ChainOptionIgnore

	t.Log(pickupId)

	var isPending = true
	var pcc *certificate.PEMCollection
	for isPending {
		t.Logf("%s is pending...", pickupId)
		time.Sleep(time.Second * 1)
		pcc, err = tpp.RetrieveCertificate(req)
		_, isPending = err.(endpoint.ErrCertificatePending)
	}
	if err != nil {
		t.Fatalf("%s, request was %+v", err, req)
	}
	if pcc.PrivateKey == "" {
		t.Fatalf("Private key was not returned by endpoint")
	}
	t.Logf("%+v", pcc)
}

func TestRetrieveNonIssuedCertificate(t *testing.T) {
	tpp, err := getTestConnector(ctx.TPPurl, ctx.TPPZone)
	if err != nil {
		t.Fatalf("err is not nil, err: %s url: %s", err, expectedURL)
	}

	if tpp.apiKey == "" {
		err = tpp.Authenticate(&endpoint.Authentication{AccessToken: ctx.TPPaccessToken})
		if err != nil {
			t.Fatalf("err is not nil, err: %s", err)
		}
	}
	config, err := tpp.ReadZoneConfiguration()
	if err != nil {
		t.Fatalf("err is not nil, err: %s", err)
	}

	req := &certificate.Request{}
	req.Subject.CommonName = "vcert.test.vfidev.com"
	req.Subject.Organization = []string{"Venafi, Inc."}
	req.Subject.OrganizationalUnit = []string{"Automated Tests"}
	req.Subject.Locality = []string{"Las Vegas"}
	req.Subject.Province = []string{"Nevada"}
	req.Subject.Country = []string{"US"}
	req.FriendlyName = fmt.Sprintf("vcert integration test - %d", time.Now().Unix())
	err = tpp.GenerateRequest(config, req)
	if err != nil {
		t.Fatalf("err is not nil, err: %s", err)
	}

	requestID, err := tpp.RequestCertificate(req)
	if err != nil {
		t.Fatalf("err is not nil, err: %s", err)
	}

	req.PickupID = requestID
	req.ChainOption = certificate.ChainOptionIgnore
	_, err = tpp.RetrieveCertificate(req)
	if err == nil {
		t.Fatalf("Error should not be nil, certificate has not been issued.")
	}
}

func TestRevokeCertificate(t *testing.T) {

	cn := "www-1.venqa.venafi.com"

	tpp, err := getTestConnector(ctx.TPPurl, ctx.TPPZone)
	if err != nil {
		t.Fatalf("err is not nil, err: %s url: %s", err, expectedURL)
	}

	if tpp.apiKey == "" {
		err = tpp.Authenticate(&endpoint.Authentication{AccessToken: ctx.TPPaccessToken})
		if err != nil {
			t.Fatalf("err is not nil, err: %s", err)
		}
	}
	config, err := tpp.ReadZoneConfiguration()
	if err != nil {
		t.Fatalf("err is not nil, err: %s", err)
	}

	req := &certificate.Request{}
	req.Subject.CommonName = cn
	req.Subject.Organization = []string{"Venafi, Inc."}
	req.Subject.OrganizationalUnit = []string{"Automated Tests"}
	req.Subject.Locality = []string{"Las Vegas"}
	req.Subject.Province = []string{"Nevada"}
	req.Subject.Country = []string{"US"}
	// req.FriendlyName = fmt.Sprintf("vcert integration test - %d", time.Now().Unix())
	err = tpp.GenerateRequest(config, req)
	if err != nil {
		t.Fatalf("err is not nil, err: %s", err)
	}

	certDN, err := tpp.RequestCertificate(req)
	if err != nil {
		t.Fatalf("err is not nil, err: %s", err)
	}
	req.PickupID = certDN
	req.ChainOption = certificate.ChainOptionIgnore

	t.Logf("waiting for %s to be ready", certDN)

	var isPending = true
	for isPending {
		t.Logf("%s is pending...", certDN)
		time.Sleep(time.Second * 1)
		_, err = tpp.RetrieveCertificate(req)
		_, isPending = err.(endpoint.ErrCertificatePending)
	}
	if err != nil {
		t.Fatalf("Error should not be nil, certificate has not been issued. err: %s", err)
	}

	t.Logf("Start revocation for %s", certDN)
	revReq := &certificate.RevocationRequest{CertificateDN: certDN, Disable: false}
	err = tpp.RevokeCertificate(revReq)
	if err != nil {
		t.Fatalf("%s", err)
	}
}

func TestRevokeNonIssuedCertificate(t *testing.T) {

	cn := "does-not-exist.venqa.venafi.com"

	certDN := fmt.Sprintf(`\VED\Policy\%s\%s`, ctx.TPPZone, cn)

	tpp, err := getTestConnector(ctx.TPPurl, ctx.TPPZone)
	if err != nil {
		t.Fatalf("err is not nil, err: %s url: %s", err, expectedURL)
	}

	if tpp.apiKey == "" {
		err = tpp.Authenticate(&endpoint.Authentication{AccessToken: ctx.TPPaccessToken})
		if err != nil {
			t.Fatalf("err is not nil, err: %s", err)
		}
	}

	revReq := &certificate.RevocationRequest{CertificateDN: certDN, Disable: false}
	err = tpp.RevokeCertificate(revReq)
	if err == nil {
		t.Fatalf("It should NOT revoke certificate at %s which doesn't exist", certDN)
	}
}

func TestRevokeAndDisableCertificate(t *testing.T) {

	cn := test.RandCN()

	tpp, err := getTestConnector(ctx.TPPurl, ctx.TPPZone)
	if err != nil {
		t.Fatalf("err is not nil, err: %s url: %s", err, expectedURL)
	}

	if tpp.apiKey == "" {
		err = tpp.Authenticate(&endpoint.Authentication{AccessToken: ctx.TPPaccessToken})
		if err != nil {
			t.Fatalf("err is not nil, err: %s", err)
		}
	}
	config, err := tpp.ReadZoneConfiguration()
	if err != nil {
		t.Fatalf("err is not nil, err: %s", err)
	}

	req := &certificate.Request{}
	req.Subject.CommonName = cn
	req.Subject.Organization = []string{"Venafi, Inc."}
	req.Subject.OrganizationalUnit = []string{"Automated Tests"}
	req.Subject.Locality = []string{"Las Vegas"}
	req.Subject.Province = []string{"Nevada"}
	req.Subject.Country = []string{"US"}
	// req.FriendlyName = fmt.Sprintf("vcert integration test - %d", time.Now().Unix())
	err = tpp.GenerateRequest(config, req)
	if err != nil {
		t.Fatalf("err is not nil, err: %s", err)
	}

	certDN, err := tpp.RequestCertificate(req)
	if err != nil {
		t.Fatalf("err is not nil, err: %s", err)
	}

	t.Logf("waiting for %s to be ready", certDN)

	var isPending = true
	for isPending {
		t.Logf("%s is pending...", certDN)
		time.Sleep(time.Second * 1)

		req.PickupID = certDN
		req.ChainOption = certificate.ChainOptionIgnore

		_, err = tpp.RetrieveCertificate(req)
		_, isPending = err.(endpoint.ErrCertificatePending)
	}
	if err != nil {
		t.Fatalf("Error should not be nil, certificate has not been issued.")
	}

	t.Logf("Start revocation for %s", certDN)
	revReq := &certificate.RevocationRequest{CertificateDN: certDN, Disable: true}
	err = tpp.RevokeCertificate(revReq)
	if err != nil {
		t.Fatalf("%s", err)
	}

	t.Logf("trying to enroll %s again after revoked with Disable=true", certDN)
	err = tpp.GenerateRequest(config, req)
	if err != nil {
		t.Fatalf("err is not nil, err: %s", err)
	}

	certDN, err = tpp.RequestCertificate(req)
	if err == nil {
		t.Fatalf("Certificate/Request should return error if DN has been revoked with Disable=true")
	}
}

func TestRenewCertificate(t *testing.T) {

	cn := test.RandCN()

	tpp, err := getTestConnector(ctx.TPPurl, ctx.TPPZone)
	if err != nil {
		t.Fatalf("err is not nil, err: %s url: %s", err, expectedURL)
	}

	if tpp.apiKey == "" {
		err = tpp.Authenticate(&endpoint.Authentication{AccessToken: ctx.TPPaccessToken})
		if err != nil {
			t.Fatalf("err is not nil, err: %s", err)
		}
	}
	config, err := tpp.ReadZoneConfiguration()
	if err != nil {
		t.Fatalf("err is not nil, err: %s", err)
	}

	req := &certificate.Request{}
	req.Subject.CommonName = cn
	req.Subject.Organization = []string{"Venafi, Inc."}
	req.Subject.OrganizationalUnit = []string{"Automated Tests"}
	req.Subject.Locality = []string{"Las Vegas"}
	req.Subject.Province = []string{"Nevada"}
	req.Subject.Country = []string{"US"}
	req.CsrOrigin = certificate.ServiceGeneratedCSR
	err = tpp.GenerateRequest(config, req)
	if err != nil {
		t.Fatalf("err is not nil, err: %s", err)
	}

	certDN, err := tpp.RequestCertificate(req)
	if err != nil {
		t.Fatalf("err is not nil, err: %s", err)
	}

	oldCert := func(certDN string) *x509.Certificate {
		req := &certificate.Request{}
		req.PickupID = certDN
		var isPending = true
		var pcc *certificate.PEMCollection
		for isPending {
			t.Logf("%s is pending...", certDN)
			time.Sleep(time.Second * 1)
			pcc, err = tpp.RetrieveCertificate(req)
			_, isPending = err.(endpoint.ErrCertificatePending)
		}
		if err != nil {
			t.Fatalf("certificate has not been issued: %s", err)
		}

		p, _ := pem.Decode([]byte(pcc.Certificate))
		oldCert, err := x509.ParseCertificate(p.Bytes)
		if err != nil {
			t.Fatal(err)
		}
		return oldCert
	}(certDN)

	t.Logf("retrieved certificate, Serial is %s", oldCert.SerialNumber)

	renewByCertificateDN := &certificate.RenewalRequest{CertificateDN: certDN}
	reqId1, err := tpp.RenewCertificate(renewByCertificateDN)
	if err != nil {
		t.Fatal(err)
	}
	t.Logf("requested renewal for %s, will pickup by %s", certDN, reqId1)

	newCert := func(certDN string) *x509.Certificate {
		req := &certificate.Request{}
		req.PickupID = certDN
		var isPending = true
		var pcc *certificate.PEMCollection
		for isPending {
			t.Logf("%s is pending...", certDN)
			time.Sleep(time.Second * 1)
			pcc, err = tpp.RetrieveCertificate(req)
			_, isPending = err.(endpoint.ErrCertificatePending)
		}
		if err != nil {
			t.Fatalf("certificate has not been issued: %s", err)
		}

		p, _ := pem.Decode([]byte(pcc.Certificate))
		oldCert, err := x509.ParseCertificate(p.Bytes)
		if err != nil {
			t.Fatal(err)
		}
		return oldCert
	}(reqId1)

	t.Logf("retrieved certificate, Serial is %s", newCert.SerialNumber)

	if newCert.SerialNumber == oldCert.SerialNumber {
		t.Fatal("old and new certificates' serial numbers should not be equal")
	}
}

const crt = `-----BEGIN CERTIFICATE-----
MIIDdjCCAl6gAwIBAgIRAPqSZQ04IjWgO2rwIDRcOY8wDQYJKoZIhvcNAQENBQAw
gYAxCzAJBgNVBAYTAlVTMQ0wCwYDVQQIDARVdGFoMRcwFQYDVQQHDA5TYWx0IExh
a2UgQ2l0eTEPMA0GA1UECgwGVmVuYWZpMRswGQYDVQQLDBJOT1QgRk9SIFBST0RV
Q1RJT04xGzAZBgNVBAMMElZDZXJ0IFRlc3QgTW9kZSBDQTAeFw0xODA5MTIxMzUw
MzNaFw0xODEyMTExMzUwMzNaMCQxIjAgBgNVBAMTGWltcG9ydC52ZW5hZmkuZXhh
bXBsZS5jb20wggEiMA0GCSqGSIb3DQEBAQUAA4IBDwAwggEKAoIBAQChjQk0jSE5
ktVdH8bAM0QCpGs1rOOVMmRkMc7d4hQ6bTlFlIypMq9t+1O2Z8i4fiKDS7vSBmBo
WBgN9e0fbAnKEvBIcNLBS4lmwzRDxDCrNV3Dr5s+yJtUw9V2XBwiXbtW7qs5+c0O
y7a2S/5HudXUlAuXf7SF4MboMMpHRg+UkyA4j0peir8PtmlJjlYBt3lZdaeLlD6F
EIlIVQFZ6ulUF/kULhxhTUl2yNUUzJ/bqJlhFU6pkL+GoW1lnaZ8FYXwA1EKYyRk
DYL581eqvIBJY9tCNWbOdU1r+5wR4OOKe/WWWhcDC6nL/M8ZYhfQg1nHoD58A8Dk
H4AAt8A3EZpdAgMBAAGjRjBEMBMGA1UdJQQMMAoGCCsGAQUFBwMBMAwGA1UdEwEB
/wQCMAAwHwYDVR0jBBgwFoAUzqRFDvLX0mz4AjPb45tLGavm8AcwDQYJKoZIhvcN
AQENBQADggEBABa4wqh+A63O5PHrdUCBSmQs9ve/oIXj561VBmqXkTHLrtKtbtcA
yvsMi8RD8BibBAsUCljkCmLoQD/XeQFtsPlMAxisSMYhChh58008CIYDR8Nf/qoe
YfzdMB/3VWCqTn9KGF8aMKeQvbFvuqmbtdCv//eYe6mNe2fa/x6PSdGMi4BPmjUC
PmBT4p1iwMtu8LnL4UM4awjmmExR4X4rafcyGEbf0D/CRfhDLSwxvrrVcWd6TMMY
HPZ/pw//+UrVLgEEsyM2zwf+LokbszPBvPAtHMJtr7Pnq2MQtEEkLfPqOWG3ol1H
t+4v2LIW1q4GkwOUjPqgyIaJC5jj5pH9/g8=
-----END CERTIFICATE-----`

const pk = `-----BEGIN RSA PRIVATE KEY-----
MIIEpAIBAAKCAQEAoY0JNI0hOZLVXR/GwDNEAqRrNazjlTJkZDHO3eIUOm05RZSM
qTKvbftTtmfIuH4ig0u70gZgaFgYDfXtH2wJyhLwSHDSwUuJZsM0Q8QwqzVdw6+b
PsibVMPVdlwcIl27Vu6rOfnNDsu2tkv+R7nV1JQLl3+0heDG6DDKR0YPlJMgOI9K
Xoq/D7ZpSY5WAbd5WXWni5Q+hRCJSFUBWerpVBf5FC4cYU1JdsjVFMyf26iZYRVO
qZC/hqFtZZ2mfBWF8ANRCmMkZA2C+fNXqryASWPbQjVmznVNa/ucEeDjinv1lloX
Awupy/zPGWIX0INZx6A+fAPA5B+AALfANxGaXQIDAQABAoIBAE7of6WOhbsEcHkz
CzZYFBEiVEd8chEu8wBJn9ybD/xV21KUM3x1iGC1EPeYi98ppRvygwQcHzz4Qo+X
HsJpWAK+62TGzvqhNbTfBglPq+IEiA8MGE07WTu3B+3vIcLbe6UDoNkJndJrSIyU
Y9iO+dYClgLi2r9FwoIpSrQzkWqlB3edle4Nq1WABtWTOSDYysz1gk0KrLmQQfXP
CPiwkL0SjB+sfbOiVX0B2liV2oxJ5VZWNo/250wFcvrcYrgTNtEVNMXtpN0tnRMH
NPwnY+B9WGu/NVhtvOcOTPHq9xQhbmBCS1axikizCaIqEOyegdeDJ4ASJnVybfCA
KzjoCpUCgYEAwOmeEvzSP8hCKtLPU8QDBA1y+mEvZMwBY4qr3hfqv3qa0QmFvxkk
7Ubmy2oFOoUnVgnhRzAf/bajbkz4ScUgd2JrUdIEhNNVwDn/llnS/UHBlZY++BtW
mvyon9ObXgPNPoHcJqzrqARu8PPJQEsZ+xjxM/gyif3prn6Uct6R8B8CgYEA1mHd
Astwht39z16FoX9rQRGgx64Z0nesfTjl+4mkypz6ukkcfU1GjobqEG3k666+OJk1
SRs8s20Pahrh21LO5x/QtvChhZ+nIedqlhBlNH9uUJI9ChbUN0luetiSPT8F5aqg
gZMY13K5icAQ+98EcNwl7ZhVPq0BvLlbqTWi9gMCgYEAjtVqoQxob6lKtIJZ19+t
i/aZRyFmAe+6p4UpM8vpl9SjhFrUmGV5neV9ROc+79FfCqlOD3NmfGgaIbUDsTsv
irVoWLBzgBUpzKYkw6HGQpXJS4RvIyy6tw6Tm6MFylpuQPXNlyU5ZrHBos4eGGiC
2BPjo2MFqH5D41r9dv+sdmkCgYEAtSJYx3y2pe04/xYhGFP9fivzyeMrRC4DWoZR
oxcoWl0KZ41QefppzBDoAVuo2Q17AX1JjWxq/DsAlCkEffhYguXZxkhIYQuE/lt2
LjbKG/IzdfYphrXFNrVfmIIWBZOTWvqwxOpRSfBQHbhfYUCMkwMfNMHJ/LvWxOtk
K/L6rpsCgYB6p9RU2kXexAh9kUpbGqVeJBoIh6ArXHgepESE/7dPw26D0DM0mef0
X1MasxN3JF7ZsSGfcCLXnICSJHuNTy9WztqF3hUbQwYd9vmZxtzAo5/fK4DVAaXS
ZtIVl/CH/az0xqLKWIlmWOip9SfUVlZdgege+PlQtRqoFVOsH8+MEg==
-----END RSA PRIVATE KEY-----`

func TestImportCertificate(t *testing.T) {

	tpp, err := getTestConnector(ctx.TPPurl, ctx.TPPZone)
	if err != nil {
		t.Fatalf("err is not nil, err: %s", err)
	}
	err = tpp.Authenticate(&endpoint.Authentication{AccessToken: ctx.TPPaccessToken})
	if err != nil {
		t.Fatalf("err is not nil, err: %s", err)
	}

	importReq := &certificate.ImportRequest{
		// PolicyDN should be like "\\VED\\Policy\\devops\\vcert", or empty (c.zone is used then)
		PolicyDN:             getPolicyDN(ctx.TPPZone),
		ObjectName:           "import.venafi.example.com",
		CertificateData:      crt,
		PrivateKeyData:       pk,
		Reconcile:            false,
		CASpecificAttributes: map[string]string{"a": "42"},
	}

	pp(importReq)

	importResp, err := tpp.ImportCertificate(importReq)
	if err != nil {
		t.Fatalf("failed to import certificate: %s", err)
	}

	pp(importResp)
}

func TestReadPolicyConfiguration(t *testing.T) {
	//todo: add more zones tests
	tpp, err := getTestConnector(ctx.TPPurl, ctx.TPPZone)
	if err != nil {
		t.Fatalf("err is not nil, err: %s url: %s", err, expectedURL)
	}

	if tpp.apiKey == "" {
		err = tpp.Authenticate(&endpoint.Authentication{AccessToken: ctx.TPPaccessToken})
		if err != nil {
			t.Fatalf("err is not nil, err: %s", err)
		}
	}
	cases := []struct {
		zone   string
		policy endpoint.Policy
	}{
		{
			"devops\\vcert", // todo: replace with env variable
			endpoint.Policy{
				[]string{".*"},
				[]string{".*"},
				[]string{".*"},
				[]string{".*"},
				[]string{".*"},
				[]string{".*"},
				[]endpoint.AllowedKeyConfiguration{
					{certificate.KeyTypeRSA, certificate.AllSupportedKeySizes(), nil},
					{certificate.KeyTypeECDSA, nil, certificate.AllSupportedCurves()},
				},
				[]string{".*"},
				[]string{".*"},
				[]string{".*"},
				[]string{".*"},
				[]string{".*"},
				true,
				true,
			},
		},
		{
			os.Getenv("TPPZONE_RESTRICTED"),
			endpoint.Policy{
				[]string{`^([\p{L}\p{N}-*]+\.)*vfidev\.com$`, `^([\p{L}\p{N}-*]+\.)*vfidev\.net$`, `^([\p{L}\p{N}-*]+\.)*vfide\.org$`},
				[]string{`^Venafi Inc\.$`},
				[]string{"^Integration$"},
				[]string{"^Utah$"},
				[]string{"^Salt Lake$"},
				[]string{"^US$"},
				[]endpoint.AllowedKeyConfiguration{{certificate.KeyTypeRSA, []int{2048, 4096, 8192}, nil}},
				[]string{`^([\p{L}\p{N}-*]+\.)*vfidev\.com$`, `^([\p{L}\p{N}-*]+\.)*vfidev\.net$`, `^([\p{L}\p{N}-*]+\.)*vfide\.org$`},
				[]string{".*"},
				[]string{".*"},
				[]string{".*"},
				[]string{".*"},
				true,
				true,
			},
		},
		{
			os.Getenv("TPPZONE_ECDSA"),
			endpoint.Policy{
				[]string{".*"},
				[]string{".*"},
				[]string{".*"},
				[]string{".*"},
				[]string{".*"},
				[]string{".*"},
				[]endpoint.AllowedKeyConfiguration{
					{certificate.KeyTypeECDSA, nil, []certificate.EllipticCurve{certificate.EllipticCurveP521}},
				},
				[]string{".*"},
				[]string{".*"},
				[]string{".*"},
				[]string{".*"},
				[]string{".*"},
				true,
				true,
			},
		},
	}
	for _, c := range cases {
		tpp.SetZone(c.zone)
		policy, err := tpp.ReadPolicyConfiguration()
		if err != nil {
			t.Fatal(err)
		}
		if !reflect.DeepEqual(*policy, c.policy) {
			t.Fatalf("policy for zone %s is not as expected \nget:    %+v \nexpect: %+v", c.zone, *policy, c.policy)
		}
	}
}
func pp(a interface{}) {
	b, err := json.MarshalIndent(a, "", "    ")
	if err != nil {
		fmt.Println("error:", err)
	}
	fmt.Println(string(b))
}

func Test_EnrollDoesntChange(t *testing.T) {
	tpp, err := getTestConnector(ctx.TPPurl, ctx.TPPZone)
	if err != nil {
		t.Fatalf("err is not nil, err: %s url: %s", err, expectedURL)
	}

	if tpp.apiKey == "" {
		err = tpp.Authenticate(&endpoint.Authentication{AccessToken: ctx.TPPaccessToken})
		if err != nil {
			t.Fatalf("err is not nil, err: %s", err)
		}
	}
	config, err := tpp.ReadZoneConfiguration()
	if err != nil {
		t.Fatalf("err is not nil, err: %s", err)
	}

	cn := test.RandCN()
	req := &certificate.Request{}
	req.Subject.CommonName = cn
	req.Subject.Organization = []string{"Venafi, Inc."}
	req.Subject.OrganizationalUnit = []string{"Automated Tests"}
	req.Subject.Locality = []string{"Las Vegas"}
	req.Subject.Province = []string{"Nevada"}
	req.Subject.Country = []string{"US"}

	req.PrivateKey = pemRSADecode([]byte(pk))

	req.FriendlyName = cn
	err = tpp.GenerateRequest(config, req)
	if err != nil {
		t.Fatalf("err is not nil, err: %s", err)
	}

	t.Logf("getPolicyDN(ctx.TPPZone) = %s", getPolicyDN(ctx.TPPZone))
	_, err = tpp.RequestCertificate(req)
	if err != nil {
		t.Fatalf("err is not nil, err: %s", err)
	}
	privKey, ok := req.PrivateKey.(*rsa.PrivateKey)
	fmt.Println(privKey.D.Bytes())
	if !ok || privKey.D.Cmp(pemRSADecode([]byte(pk)).D) != 0 {
		t.Fatal("key before and key after requesting don`t match")
	}
}

func pemRSADecode(priv []byte) *rsa.PrivateKey {
	privPem, _ := pem.Decode(priv)

	parsedKey, err := x509.ParsePKCS1PrivateKey(privPem.Bytes)
	if err != nil {
		panic(err)
	}
	return parsedKey
}

func TestNormalizeURL(t *testing.T) {
	url := "http://localhost/vedsdk/"
	modifiedURL, err := normalizeURL(url)
	if err != nil {
		t.Fatalf("err is not nil, err: %s url: %s", err, url)
	}
	if !strings.EqualFold(modifiedURL, expectedURL) {
		t.Fatalf("Base URL did not match expected value. Expected: %s Actual: %s", expectedURL, modifiedURL)
	}

	url = "http://localhost"
	modifiedURL = ""
	modifiedURL, err = normalizeURL(url)
	if err != nil {
		t.Fatalf("err is not nil, err: %s url: %s", err, url)
	}
	if !strings.EqualFold(modifiedURL, expectedURL) {
		t.Fatalf("Base URL did not match expected value. Expected: %s Actual: %s", expectedURL, modifiedURL)
	}

	url = "http://localhost/vedsdk"
	modifiedURL = ""
	modifiedURL, err = normalizeURL(url)
	if err != nil {
		t.Fatalf("err is not nil, err: %s url: %s", err, url)
	}
	if !strings.EqualFold(modifiedURL, expectedURL) {
		t.Fatalf("Base URL did not match expected value. Expected: %s Actual: %s", expectedURL, modifiedURL)
	}

	url = "localhost/vedsdk"
	modifiedURL = ""
	modifiedURL, err = normalizeURL(url)
	if err != nil {
		t.Fatalf("err is not nil, err: %s url: %s", err, url)
	}
	if !strings.EqualFold(modifiedURL, expectedURL) {
		t.Fatalf("Base URL did not match expected value. Expected: %s Actual: %s", expectedURL, modifiedURL)
	}

	url = "ftp://wrongurlformat.com"
	modifiedURL = ""
	modifiedURL, err = normalizeURL(url)
	if err == nil {
		t.Fatalf("err was not expected to be nil. url: %s", url)
	}
	if strings.EqualFold(modifiedURL, expectedURL) {
		t.Fatalf("Base URL should not match expected value. Expected: %s Actual: %s", expectedURL, modifiedURL)
	}
}

func TestGetURL(t *testing.T) {
	var err error
	tpp := Connector{}
	url := "http://localhost/vedsdk/"
	tpp.baseURL = ""
	tpp.baseURL, err = normalizeURL(url)
	if err != nil {
		t.Fatalf("err is not nil, err: %s url: %s", err, url)
	}
	if !strings.EqualFold(tpp.baseURL, expectedURL) {
		t.Fatalf("Base URL did not match expected value. Expected: %s Actual: %s", expectedURL, tpp.baseURL)
	}

	url, err = tpp.getURL(urlResourceAuthorize)
	if !strings.EqualFold(url, fmt.Sprintf("%s%s", expectedURL, urlResourceAuthorize)) {
		t.Fatalf("Get URL did not match expected value. Expected: %s Actual: %s", fmt.Sprintf("%s%s", expectedURL, urlResourceAuthorize), url)
	}

	url, err = tpp.getURL(urlResourceCertificateRequest)
	if !strings.EqualFold(url, fmt.Sprintf("%s%s", expectedURL, urlResourceCertificateRequest)) {
		t.Fatalf("Get URL did not match expected value. Expected: %s Actual: %s", fmt.Sprintf("%s%s", expectedURL, urlResourceCertificateRequest), url)
	}

	url, err = tpp.getURL(urlResourceCertificateRetrieve)
	if !strings.EqualFold(url, fmt.Sprintf("%s%s", expectedURL, urlResourceCertificateRetrieve)) {
		t.Fatalf("Get URL did not match expected value. Expected: %s Actual: %s", fmt.Sprintf("%s%s", expectedURL, urlResourceCertificateRetrieve), url)
	}
	tpp.baseURL = ""
	url, err = tpp.getURL(urlResourceAuthorize)
	if err == nil {
		t.Fatalf("Get URL did not return an error when the base url had not been set.")
	}
}

func Test_GetCertificateList(t *testing.T) {
	tpp, err := getTestConnector(ctx.TPPurl, ctx.TPPZone)
	if err != nil {
		t.Fatalf("err is not nil, err: %s url: %s", err, expectedURL)
	}
	if tpp.apiKey == "" {
		err = tpp.Authenticate(&endpoint.Authentication{AccessToken: ctx.TPPaccessToken})
		if err != nil {
			t.Fatalf("err is not nil, err: %s", err)
		}
	}
	for _, count := range []int{10, 100, 101, 153, 200, 2000} {
		l, err := tpp.ListCertificates(endpoint.Filter{Limit: &count})
		if err != nil {
			t.Fatal(err)
		}
		set := make(map[string]struct{})
		for _, c := range l {
			set[c.Thumbprint] = struct{}{}
			if c.ValidTo.Before(time.Now()) {
				t.Errorf("cert %s is expired: %v", c.Thumbprint, c.ValidTo)
			}
		}
		if len(set) != count {
			t.Errorf("mismatched certificates number: wait %d, got %d", count, len(set))
		}
	}
}

func Test_GetCertificateListFull(t *testing.T) {
	const certPem = `-----BEGIN CERTIFICATE-----
MIICZjCCAcegAwIBAgIIe1Dq0CjsAx8wCgYIKoZIzj0EAwQwEjEQMA4GA1UEAxMH
VGVzdCBDQTAeFw0xOTExMjAxNDU3MDBaFw0xOTExMjYxNDUwMDBaMHoxCzAJBgNV
BAYTAlVTMQ0wCwYDVQQIEwRVdGFoMRIwEAYDVQQHEwlTYWx0IExha2UxFDASBgNV
BAoTC1ZlYW5maSBJbmMuMRQwEgYDVQQLEwtJbnRlZ3JhdGlvbjEcMBoGA1UEAxMT
ZXhwaXJlZDEudmZpZGV2LmNvbTCBmzAQBgcqhkjOPQIBBgUrgQQAIwOBhgAEAWNR
bh7m40QpJAMV9DQMFQA6ZwIwQpBZp470b4pWt5Ih+64oLHMgwDTOkjv701hCYWK0
BdxNXYCpEGvnA3BahHprAaQHsDWxHygKJdtNeGW8ein7hN1CdMtm72aFp5DHI82U
jDWQHczRatUpOEdzjB+9JwYtI1BIFTVA8xvpRrQwEqwio1wwWjAMBgNVHRMBAf8E
AjAAMB0GA1UdDgQWBBSgTpxmCxUnyqB/xpXevPcQklFtxDALBgNVHQ8EBAMCBeAw
HgYDVR0RBBcwFYITZXhwaXJlZDEudmZpZGV2LmNvbTAKBggqhkjOPQQDBAOBjAAw
gYgCQgFrpA/sLEzrWumVicNJGLHFK2FhhMxOxOeC1Fk3HTJDiMfxHMe1QBP++wLp
vOjeQhOnqrPdQINzUCKMSuqxqFGbQAJCAZs3Be1Pz6eeKHNLzr7mYQ2/pWSjfun4
45nAry0Rb308mXI49fEprVJDQ0zyb3gM8Z8OA0wDyaQ+pcwloQkvOAM2
-----END CERTIFICATE-----
`
	tpp, err := getTestConnector(ctx.TPPurl, ctx.TPPZoneRestricted)
	if err != nil {
		t.Fatalf("err is not nil, err: %s url: %s", err, expectedURL)
	}
	if tpp.apiKey == "" {
		err = tpp.Authenticate(&endpoint.Authentication{AccessToken: ctx.TPPaccessToken})
		if err != nil {
			t.Fatalf("err is not nil, err: %s", err)
		}
	}
	importReq := certificate.ImportRequest{CertificateData: certPem}
	_, err = tpp.ImportCertificate(&importReq)
	if err != nil {
		t.Fatal(err)
	}
	validList, err := tpp.ListCertificates(endpoint.Filter{})
	if err != nil {
		t.Fatal(err)
	}
	fullList, err := tpp.ListCertificates(endpoint.Filter{WithExpired: true})
	if err != nil {
		t.Fatal(err)
	}
	if len(validList) >= len(fullList) {
		t.Fatalf("valid certificates numbe (%v) should be less than all certificates number (%v)", len(validList), len(fullList))
	}
	req := certificate.Request{Subject: pkix.Name{CommonName: fmt.Sprintf("test%d%d.vfidev.com", time.Now().Unix(), time.Now().Nanosecond())}, KeyType: certificate.KeyTypeRSA, KeyLength: 2048}

	err = tpp.GenerateRequest(nil, &req)
	if err != nil {
		t.Fatal(err)
	}

	req.PickupID, err = tpp.RequestCertificate(&req)
	if err != nil {
		t.Fatal(err)
	}
	time.Sleep(time.Second * 10) //todo: remove after fix bug VEN-54714
	validList2, err := tpp.ListCertificates(endpoint.Filter{})
	if err != nil {
		t.Fatal(err)
	}
	fullList2, err := tpp.ListCertificates(endpoint.Filter{WithExpired: true})
	if err != nil {
		t.Fatal(err)
	}
	if len(fullList)+1 != len(fullList2) {
		t.Fatal("list should be longer")
	}

	if len(validList)+1 != len(validList2) {
		t.Fatal("list should be longer")
	}

}

<<<<<<< HEAD
func TestOmitSans(t *testing.T) {
=======
func TestEnrollWithLocation(t *testing.T) {
>>>>>>> eb2e8f1b
	tpp, err := getTestConnector(ctx.TPPurl, ctx.TPPZone)
	if err != nil {
		t.Fatalf("err is not nil, err: %s url: %s", err, expectedURL)
	}
<<<<<<< HEAD
=======

	tpp.verbose = true

>>>>>>> eb2e8f1b
	if tpp.apiKey == "" {
		err = tpp.Authenticate(&endpoint.Authentication{AccessToken: ctx.TPPaccessToken})
		if err != nil {
			t.Fatalf("err is not nil, err: %s", err)
		}
	}
<<<<<<< HEAD
	zone, err := tpp.ReadZoneConfiguration()
	if err != nil {
		t.Fatal(err)
	}
	cn := test.RandCN()

	req := certificate.Request{
		Subject: pkix.Name{
			CommonName: cn,
		},
		KeyLength: 2048,
		DNSNames:  []string{"www." + cn, cn},
		OmitSANs:  true,
		CsrOrigin: certificate.ServiceGeneratedCSR,
		Timeout:   30 * time.Second,
	}

	tppReq, err := prepareRequest(&req, tpp.zone)
	if err != nil {
		t.Fatal(err)
	}
	if len(tppReq.SubjectAltNames) > 0 {
		t.Fatal("certificate should have 0 SANs")
	}

	req = certificate.Request{
		Subject: pkix.Name{
			CommonName: cn,
		},
		KeyLength: 2048,
		DNSNames:  []string{"www." + cn, cn},
		OmitSANs:  true,
		CsrOrigin: certificate.LocalGeneratedCSR,
		Timeout:   30 * time.Second,
	}
	err = tpp.GenerateRequest(zone, &req)
	if err != nil {
		t.Fatal(err)
	}
	b, _ := pem.Decode(req.GetCSR())
	csr, err := x509.ParseCertificateRequest(b.Bytes)
	if err != nil {
		t.Fatal(err)
	}
	if len(csr.DNSNames) > 0 {
		t.Fatal("certificate should have 0 SANs")
	}
=======

	cn := test.RandCN()
	zoneConfig, err := tpp.ReadZoneConfiguration()
	if err != nil {
		t.Fatal(err)
	}

	workload := fmt.Sprintf("workload-%v", time.Now().Unix())

	req := certificate.Request{}
	req.Subject.CommonName = cn
	req.Timeout = time.Second * 10
	req.Location = &certificate.Location{
		Instance:   "instance",
		Workload:   workload,
		TLSAddress: "example.com:443",
	}

	err = tpp.GenerateRequest(zoneConfig, &req)
	if err != nil {
		t.Fatal(err)
	}
	_, err = tpp.RequestCertificate(&req)
	if err != nil {
		t.Fatal(err)
	}
	req = certificate.Request{}
	req.Subject.CommonName = cn
	req.Timeout = time.Second * 10
	req.Location = &certificate.Location{
		Instance:   "instance",
		Workload:   workload,
		TLSAddress: "example.com:443",
	}

	err = tpp.GenerateRequest(zoneConfig, &req)
	if err != nil {
		t.Fatal(err)
	}
	_, err = tpp.RequestCertificate(&req)
	if err == nil {
		t.Fatal("Should fail with devices conflict")
	}
	req = certificate.Request{}
	req.Subject.CommonName = cn
	req.Timeout = time.Second * 10
	req.Location = &certificate.Location{
		Instance:   "instance",
		Workload:   workload,
		TLSAddress: "example.com:443",
		Replace:    true,
	}

	err = tpp.GenerateRequest(zoneConfig, &req)
	if err != nil {
		t.Fatal(err)
	}

	_, err = tpp.RequestCertificate(&req)
	if err != nil {
		t.Fatal(err)
	}

	//request same certificate with different workload but without replace
	req.Location = &certificate.Location{
		Instance:   "instance",
		Workload:   workload + "-1",
		TLSAddress: "example.com:443",
		Replace:    false,
	}

	err = tpp.GenerateRequest(zoneConfig, &req)
	if err != nil {
		t.Fatal(err)
	}

>>>>>>> eb2e8f1b
	_, err = tpp.RequestCertificate(&req)
	if err != nil {
		t.Fatal(err)
	}
<<<<<<< HEAD
	_, err = tpp.RetrieveCertificate(&req)
	if err != nil {
		t.Fatal(err)
	}
=======

	//request same certificate with same workload and without replace
	req.Location = &certificate.Location{
		Instance:   "instance",
		Workload:   workload + "-1",
		TLSAddress: "example.com:443",
		Replace:    false,
	}

	err = tpp.GenerateRequest(zoneConfig, &req)
	if err != nil {
		t.Fatal(err)
	}

	_, err = tpp.RequestCertificate(&req)
	if err == nil {
		t.Fatal("There should be a error if we're trying to set same device twice in location")
	}
	expected_message := "vcert error: your data contains problems: instance"
	if !strings.Contains(err.Error(), expected_message) {
		t.Fatalf("We should exit with error message '%s' if we're trying to set same device twice in location. But we vcert exited with error: %s", expected_message, err)
	}

	//TODO: test that only instance from parameters is dissociated
	//TODO: test app info with different kind of strings ???
	//TODO: Check origin using config/read post request example:
	//{
	//   "ObjectDN":"\\VED\\Policy\\devops\\vcert\\1582237636-pgqlx.venafi.example.com",
	//   "AttributeName":"Origin"
	//}
>>>>>>> eb2e8f1b
}<|MERGE_RESOLUTION|>--- conflicted
+++ resolved
@@ -1194,28 +1194,143 @@
 
 }
 
-<<<<<<< HEAD
+func TestEnrollWithLocation(t *testing.T) {
+	tpp, err := getTestConnector(ctx.TPPurl, ctx.TPPZone)
+	if err != nil {
+		t.Fatalf("err is not nil, err: %s url: %s", err, expectedURL)
+	}
+
+	tpp.verbose = true
+
+	if tpp.apiKey == "" {
+		err = tpp.Authenticate(&endpoint.Authentication{AccessToken: ctx.TPPaccessToken})
+		if err != nil {
+			t.Fatalf("err is not nil, err: %s", err)
+		}
+	}
+
+	cn := test.RandCN()
+	zoneConfig, err := tpp.ReadZoneConfiguration()
+	if err != nil {
+		t.Fatal(err)
+	}
+
+	workload := fmt.Sprintf("workload-%v", time.Now().Unix())
+
+	req := certificate.Request{}
+	req.Subject.CommonName = cn
+	req.Timeout = time.Second * 10
+	req.Location = &certificate.Location{
+		Instance:   "instance",
+		Workload:   workload,
+		TLSAddress: "example.com:443",
+	}
+
+	err = tpp.GenerateRequest(zoneConfig, &req)
+	if err != nil {
+		t.Fatal(err)
+	}
+	_, err = tpp.RequestCertificate(&req)
+	if err != nil {
+		t.Fatal(err)
+	}
+	req = certificate.Request{}
+	req.Subject.CommonName = cn
+	req.Timeout = time.Second * 10
+	req.Location = &certificate.Location{
+		Instance:   "instance",
+		Workload:   workload,
+		TLSAddress: "example.com:443",
+	}
+
+	err = tpp.GenerateRequest(zoneConfig, &req)
+	if err != nil {
+		t.Fatal(err)
+	}
+	_, err = tpp.RequestCertificate(&req)
+	if err == nil {
+		t.Fatal("Should fail with devices conflict")
+	}
+	req = certificate.Request{}
+	req.Subject.CommonName = cn
+	req.Timeout = time.Second * 10
+	req.Location = &certificate.Location{
+		Instance:   "instance",
+		Workload:   workload,
+		TLSAddress: "example.com:443",
+		Replace:    true,
+	}
+
+	err = tpp.GenerateRequest(zoneConfig, &req)
+	if err != nil {
+		t.Fatal(err)
+	}
+
+	_, err = tpp.RequestCertificate(&req)
+	if err != nil {
+		t.Fatal(err)
+	}
+
+	//request same certificate with different workload but without replace
+	req.Location = &certificate.Location{
+		Instance:   "instance",
+		Workload:   workload + "-1",
+		TLSAddress: "example.com:443",
+		Replace:    false,
+	}
+
+	err = tpp.GenerateRequest(zoneConfig, &req)
+	if err != nil {
+		t.Fatal(err)
+	}
+
+	_, err = tpp.RequestCertificate(&req)
+	if err != nil {
+		t.Fatal(err)
+	}
+
+	//request same certificate with same workload and without replace
+	req.Location = &certificate.Location{
+		Instance:   "instance",
+		Workload:   workload + "-1",
+		TLSAddress: "example.com:443",
+		Replace:    false,
+	}
+
+	err = tpp.GenerateRequest(zoneConfig, &req)
+	if err != nil {
+		t.Fatal(err)
+	}
+
+	_, err = tpp.RequestCertificate(&req)
+	if err == nil {
+		t.Fatal("There should be a error if we're trying to set same device twice in location")
+	}
+	expected_message := "vcert error: your data contains problems: instance"
+	if !strings.Contains(err.Error(), expected_message) {
+		t.Fatalf("We should exit with error message '%s' if we're trying to set same device twice in location. But we vcert exited with error: %s", expected_message, err)
+	}
+
+	//TODO: test that only instance from parameters is dissociated
+	//TODO: test app info with different kind of strings ???
+	//TODO: Check origin using config/read post request example:
+	//{
+	//   "ObjectDN":"\\VED\\Policy\\devops\\vcert\\1582237636-pgqlx.venafi.example.com",
+	//   "AttributeName":"Origin"
+	//}
+}
+
 func TestOmitSans(t *testing.T) {
-=======
-func TestEnrollWithLocation(t *testing.T) {
->>>>>>> eb2e8f1b
-	tpp, err := getTestConnector(ctx.TPPurl, ctx.TPPZone)
-	if err != nil {
-		t.Fatalf("err is not nil, err: %s url: %s", err, expectedURL)
-	}
-<<<<<<< HEAD
-=======
-
-	tpp.verbose = true
-
->>>>>>> eb2e8f1b
+	tpp, err := getTestConnector(ctx.TPPurl, ctx.TPPZone)
+	if err != nil {
+		t.Fatalf("err is not nil, err: %s url: %s", err, expectedURL)
+	}
 	if tpp.apiKey == "" {
 		err = tpp.Authenticate(&endpoint.Authentication{AccessToken: ctx.TPPaccessToken})
 		if err != nil {
 			t.Fatalf("err is not nil, err: %s", err)
 		}
 	}
-<<<<<<< HEAD
 	zone, err := tpp.ReadZoneConfiguration()
 	if err != nil {
 		t.Fatal(err)
@@ -1263,123 +1378,12 @@
 	if len(csr.DNSNames) > 0 {
 		t.Fatal("certificate should have 0 SANs")
 	}
-=======
-
-	cn := test.RandCN()
-	zoneConfig, err := tpp.ReadZoneConfiguration()
-	if err != nil {
-		t.Fatal(err)
-	}
-
-	workload := fmt.Sprintf("workload-%v", time.Now().Unix())
-
-	req := certificate.Request{}
-	req.Subject.CommonName = cn
-	req.Timeout = time.Second * 10
-	req.Location = &certificate.Location{
-		Instance:   "instance",
-		Workload:   workload,
-		TLSAddress: "example.com:443",
-	}
-
-	err = tpp.GenerateRequest(zoneConfig, &req)
-	if err != nil {
-		t.Fatal(err)
-	}
 	_, err = tpp.RequestCertificate(&req)
 	if err != nil {
 		t.Fatal(err)
 	}
-	req = certificate.Request{}
-	req.Subject.CommonName = cn
-	req.Timeout = time.Second * 10
-	req.Location = &certificate.Location{
-		Instance:   "instance",
-		Workload:   workload,
-		TLSAddress: "example.com:443",
-	}
-
-	err = tpp.GenerateRequest(zoneConfig, &req)
-	if err != nil {
-		t.Fatal(err)
-	}
-	_, err = tpp.RequestCertificate(&req)
-	if err == nil {
-		t.Fatal("Should fail with devices conflict")
-	}
-	req = certificate.Request{}
-	req.Subject.CommonName = cn
-	req.Timeout = time.Second * 10
-	req.Location = &certificate.Location{
-		Instance:   "instance",
-		Workload:   workload,
-		TLSAddress: "example.com:443",
-		Replace:    true,
-	}
-
-	err = tpp.GenerateRequest(zoneConfig, &req)
-	if err != nil {
-		t.Fatal(err)
-	}
-
-	_, err = tpp.RequestCertificate(&req)
-	if err != nil {
-		t.Fatal(err)
-	}
-
-	//request same certificate with different workload but without replace
-	req.Location = &certificate.Location{
-		Instance:   "instance",
-		Workload:   workload + "-1",
-		TLSAddress: "example.com:443",
-		Replace:    false,
-	}
-
-	err = tpp.GenerateRequest(zoneConfig, &req)
-	if err != nil {
-		t.Fatal(err)
-	}
-
->>>>>>> eb2e8f1b
-	_, err = tpp.RequestCertificate(&req)
-	if err != nil {
-		t.Fatal(err)
-	}
-<<<<<<< HEAD
 	_, err = tpp.RetrieveCertificate(&req)
 	if err != nil {
 		t.Fatal(err)
 	}
-=======
-
-	//request same certificate with same workload and without replace
-	req.Location = &certificate.Location{
-		Instance:   "instance",
-		Workload:   workload + "-1",
-		TLSAddress: "example.com:443",
-		Replace:    false,
-	}
-
-	err = tpp.GenerateRequest(zoneConfig, &req)
-	if err != nil {
-		t.Fatal(err)
-	}
-
-	_, err = tpp.RequestCertificate(&req)
-	if err == nil {
-		t.Fatal("There should be a error if we're trying to set same device twice in location")
-	}
-	expected_message := "vcert error: your data contains problems: instance"
-	if !strings.Contains(err.Error(), expected_message) {
-		t.Fatalf("We should exit with error message '%s' if we're trying to set same device twice in location. But we vcert exited with error: %s", expected_message, err)
-	}
-
-	//TODO: test that only instance from parameters is dissociated
-	//TODO: test app info with different kind of strings ???
-	//TODO: Check origin using config/read post request example:
-	//{
-	//   "ObjectDN":"\\VED\\Policy\\devops\\vcert\\1582237636-pgqlx.venafi.example.com",
-	//   "AttributeName":"Origin"
-	//}
->>>>>>> eb2e8f1b
 }