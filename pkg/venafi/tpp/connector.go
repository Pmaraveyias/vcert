/*
 * Copyright 2018 Venafi, Inc.
 *
 * Licensed under the Apache License, Version 2.0 (the "License");
 * you may not use this file except in compliance with the License.
 * You may obtain a copy of the License at
 *
 *  http://www.apache.org/licenses/LICENSE-2.0
 *
 * Unless required by applicable law or agreed to in writing, software
 * distributed under the License is distributed on an "AS IS" BASIS,
 * WITHOUT WARRANTIES OR CONDITIONS OF ANY KIND, either express or implied.
 * See the License for the specific language governing permissions and
 * limitations under the License.
 */

package tpp

import (
	"crypto/x509"
	"encoding/json"
	"fmt"
	"net/http"
	"regexp"
	"strings"
	"time"

	"github.com/Venafi/vcert/pkg/certificate"
	"github.com/Venafi/vcert/pkg/endpoint"
)

// Connector contains the base data needed to communicate with a TPP Server
type Connector struct {
	baseURL string
	apiKey  string
	verbose bool
	trust   *x509.CertPool
	zone    string
}

// NewConnector creates a new TPP Connector object used to communicate with TPP
func NewConnector(url string, zone string, verbose bool, trust *x509.CertPool) (*Connector, error) {
	c := Connector{verbose: verbose, trust: trust, zone: zone}
	var err error
	c.baseURL, err = normalizeURL(url)
	if err != nil {
		return nil, err
	}
	return &c, nil
}

// normalizeURL normalizes the base URL used to communicate with TPP
func normalizeURL(url string) (normalizedURL string, err error) {
	var baseUrlRegex = regexp.MustCompile(`^https://[a-z\d]+[-a-z\d.]+[a-z\d][:\d]*/vedsdk/$`)
	modified := strings.ToLower(url)
	if strings.HasPrefix(modified, "http://") {
		modified = "https://" + modified[7:]
	} else if !strings.HasPrefix(modified, "https://") {
		modified = "https://" + modified
	}
	if !strings.HasSuffix(modified, "/") {
		modified = modified + "/"
	}

	if !strings.HasSuffix(modified, "vedsdk/") {
		modified += "vedsdk/"
	}
	if loc := baseUrlRegex.FindStringIndex(modified); loc == nil {
		return "", fmt.Errorf("The specified TPP URL is invalid. %s\nExpected TPP URL format 'https://tpp.company.com/vedsdk/'", url)
	}

	normalizedURL = modified
	return normalizedURL, nil
}

func (c *Connector) SetZone(z string) {
	c.zone = z
}

func (c *Connector) GetType() endpoint.ConnectorType {
	return endpoint.ConnectorTypeTPP
}

//Ping attempts to connect to the TPP Server WebSDK API and returns an errror if it cannot
func (c *Connector) Ping() (err error) {
	statusCode, status, _, err := c.request("GET", "", nil)
	if err != nil {
		return
	}
	if statusCode != http.StatusOK {
		err = fmt.Errorf(status)
	}
	return
}

// Authenticate authenticates the user to the TPP
func (c *Connector) Authenticate(auth *endpoint.Authentication) (err error) {
	if auth == nil {
		return fmt.Errorf("failed to authenticate: missing credentials")
	}
	statusCode, status, body, err := c.request("POST", urlResourceAuthorize, authorizeResquest{Username: auth.User, Password: auth.Password})
	if err != nil {
		return
	}

	key, err := parseAuthorizeResult(statusCode, status, body)
	if err != nil {
		return
	}
	c.apiKey = key
	return
}

func wrapAltNames(req *certificate.Request) (items []sanItem) {
	for _, name := range req.EmailAddresses {
		items = append(items, sanItem{1, name})
	}
	for _, name := range req.DNSNames {
		items = append(items, sanItem{2, name})
	}
	for _, name := range req.IPAddresses {
		items = append(items, sanItem{7, name.String()})
	}
	return items
}

//todo:remove unused
func wrapKeyType(kt certificate.KeyType) string {
	switch kt {
	case certificate.KeyTypeRSA:
		return "RSA"
	case certificate.KeyTypeECDSA:
		return "ECC"
	default:
		return kt.String()
	}
}

func prepareRequest(req *certificate.Request, zone string) (tppReq certificateRequest, err error) {
	switch req.CsrOrigin {
	case certificate.LocalGeneratedCSR, certificate.UserProvidedCSR:
		tppReq = certificateRequest{
			PolicyDN:                getPolicyDN(zone),
			CADN:                    req.CADN,
			PKCS10:                  string(req.CSR),
			ObjectName:              req.FriendlyName,
			DisableAutomaticRenewal: true}

	case certificate.ServiceGeneratedCSR:
		tppReq = certificateRequest{
			PolicyDN:                getPolicyDN(zone),
			CADN:                    req.CADN,
			ObjectName:              req.FriendlyName,
			Subject:                 req.Subject.CommonName, // TODO: there is some problem because Subject is not only CN
			SubjectAltNames:         wrapAltNames(req),
			DisableAutomaticRenewal: true}

	default:
		return tppReq, fmt.Errorf("Unexpected option in PrivateKeyOrigin")
	}

	switch req.KeyType {
	case certificate.KeyTypeRSA:
		tppReq.KeyAlgorithm = "RSA"
		tppReq.KeyBitSize = req.KeyLength
	case certificate.KeyTypeECDSA:
		tppReq.KeyAlgorithm = "ECC"
		tppReq.EllipticCurve = req.KeyCurve.String()
	}

	return tppReq, err
}

// RequestCertificate submits the CSR to TPP returning the DN of the requested Certificate
func (c *Connector) RequestCertificate(req *certificate.Request) (requestID string, err error) {

	tppCertificateRequest, err := prepareRequest(req, c.zone)
	if err != nil {
		return "", err
	}
	statusCode, status, body, err := c.request("POST", urlResourceCertificateRequest, tppCertificateRequest)
	if err != nil {
		return "", err
	}
	requestID, err = parseRequestResult(statusCode, status, body)
	if err != nil {
		return "", fmt.Errorf("%s: %s", err, string(body)) //todo: remove body from error
	}
	req.PickupID = requestID
	return requestID, nil
}

// RetrieveCertificate attempts to retrieve the requested certificate
func (c *Connector) RetrieveCertificate(req *certificate.Request) (certificates *certificate.PEMCollection, err error) {

	includeChain := req.ChainOption != certificate.ChainOptionIgnore
	rootFirstOrder := includeChain && req.ChainOption == certificate.ChainOptionRootFirst

	if req.PickupID == "" && req.Thumbprint != "" {
		// search cert by Thumbprint and fill pickupID
		searchResult, err := c.searchCertificatesByFingerprint(req.Thumbprint)
		if err != nil {
			return nil, fmt.Errorf("Failed to create renewal request: %s", err)
		}
		if len(searchResult.Certificates) == 0 {
			return nil, fmt.Errorf("No certifiate found using fingerprint %s", req.Thumbprint)
		}
		if len(searchResult.Certificates) > 1 {
			return nil, fmt.Errorf("Error: more than one CertificateRequestId was found with the same thumbprint")
		}
		req.PickupID = searchResult.Certificates[0].CertificateRequestId
	}

	certReq := certificateRetrieveRequest{
		CertificateDN:  req.PickupID,
		Format:         "base64",
		RootFirstOrder: rootFirstOrder,
		IncludeChain:   includeChain,
	}
	if req.CsrOrigin == certificate.ServiceGeneratedCSR || req.FetchPrivateKey {
		certReq.IncludePrivateKey = true
		certReq.Password = req.KeyPassword
	}

	startTime := time.Now()
	for {
		var retrieveResponse *certificateRetrieveResponse
		retrieveResponse, err = c.retrieveCertificateOnce(certReq)
		if err != nil {
			return nil, fmt.Errorf("unable to retrieve: %s", err)
		}
		if retrieveResponse.CertificateData != "" {
			certificates, err = newPEMCollectionFromResponse(retrieveResponse.CertificateData, req.ChainOption)
			if err != nil {
				return
			}
			err = req.CheckCertificate(certificates.Certificate)
			return
		}
		if req.Timeout == 0 {
			return nil, endpoint.ErrCertificatePending{CertificateID: req.PickupID, Status: retrieveResponse.Status}
		}
		if time.Now().After(startTime.Add(req.Timeout)) {
			return nil, endpoint.ErrRetrieveCertificateTimeout{CertificateID: req.PickupID}
		}
		time.Sleep(2 * time.Second)
	}
}

func (c *Connector) retrieveCertificateOnce(certReq certificateRetrieveRequest) (*certificateRetrieveResponse, error) {
	statusCode, status, body, err := c.request("POST", urlResourceCertificateRetrieve, certReq)
	if err != nil {
		return nil, err
	}
	retrieveResponse, err := parseRetrieveResult(statusCode, status, body)
	if err != nil {
		return nil, err
	}
	return &retrieveResponse, nil
}

// RenewCertificate attempts to renew the certificate
func (c *Connector) RenewCertificate(renewReq *certificate.RenewalRequest) (requestID string, err error) {

	if renewReq.Thumbprint != "" && renewReq.CertificateDN == "" {
		// search by Thumbprint and fill *renewReq.CertificateDN
		searchResult, err := c.searchCertificatesByFingerprint(renewReq.Thumbprint)
		if err != nil {
			return "", fmt.Errorf("Failed to create renewal request: %s", err)
		}
		if len(searchResult.Certificates) == 0 {
			return "", fmt.Errorf("No certifiate found using fingerprint %s", renewReq.Thumbprint)
		}
		if len(searchResult.Certificates) > 1 {
			return "", fmt.Errorf("Error: more than one CertificateRequestId was found with the same thumbprint")
		}

		renewReq.CertificateDN = searchResult.Certificates[0].CertificateRequestId
	}
	if renewReq.CertificateDN == "" {
		return "", fmt.Errorf("failed to create renewal request: CertificateDN or Thumbprint required")
	}

	var r = certificateRenewRequest{}
	r.CertificateDN = renewReq.CertificateDN
	if renewReq.CertificateRequest != nil && len(renewReq.CertificateRequest.CSR) != 0 {
		r.PKCS10 = string(renewReq.CertificateRequest.CSR)
	}
	statusCode, status, body, err := c.request("POST", urlResourceCertificateRenew, r)
	if err != nil {
		return "", err
	}

	response, err := parseRenewResult(statusCode, status, body)
	if err != nil {
		return "", err
	}
	if !response.Success {
		return "", fmt.Errorf("Certificate Renewal error: %s", response.Error)
	}
	return renewReq.CertificateDN, nil
}

// RevokeCertificate attempts to revoke the certificate
func (c *Connector) RevokeCertificate(revReq *certificate.RevocationRequest) (err error) {
	reason, ok := RevocationReasonsMap[revReq.Reason]
	if !ok {
		return fmt.Errorf("could not parse revocation reason `%s`", revReq.Reason)
	}

	var r = certificateRevokeRequest{
		revReq.CertificateDN,
		revReq.Thumbprint,
		reason,
		revReq.Comments,
		revReq.Disable,
	}
	statusCode, status, body, err := c.request("POST", urlResourceCertificateRevoke, r)
	if err != nil {
		return err
	}
	revokeResponse, err := parseRevokeResult(statusCode, status, body)
	if err != nil {
		return
	}
	if !revokeResponse.Success {
		return fmt.Errorf("Revocation error: %s", revokeResponse.Error)
	}
	return
}

func (c *Connector) ReadPolicyConfiguration() (policy *endpoint.Policy, err error) {
	if c.zone == "" {
		return nil, fmt.Errorf("empty zone")
	}
	rq := struct{ PolicyDN string }{getPolicyDN(c.zone)}
	statusCode, status, body, err := c.request("POST", urlResourceCertificatePolicy, rq)
	if err != nil {
		return
	}
	var r struct {
		Policy serverPolicy
	}
	if statusCode == http.StatusOK {
		err = json.Unmarshal(body, &r)
		p := r.Policy.toPolicy()
		policy = &p
	} else {
		return nil, fmt.Errorf("Invalid status: %s Server data: %s", status, body)
	}
	return
}

//ReadZoneConfiguration reads the policy data from TPP to get locked and pre-configured values for certificate requests
func (c *Connector) ReadZoneConfiguration() (config *endpoint.ZoneConfiguration, err error) {
	if c.zone == "" {
		return nil, fmt.Errorf("empty zone")
	}
	zoneConfig := endpoint.NewZoneConfiguration()
	zoneConfig.HashAlgorithm = x509.SHA256WithRSA //todo: check this can have problem with ECDSA key
	rq := struct{ PolicyDN string }{getPolicyDN(c.zone)}
	statusCode, status, body, err := c.request("POST", urlResourceCertificatePolicy, rq)
	if err != nil {
		return
	}
	var r struct {
		Policy serverPolicy
	}
	if statusCode != http.StatusOK {
<<<<<<< HEAD
		return nil, fmt.Errorf("Invalid status: %s Server data: %s", status, body)
=======
		return nil, fmt.Errorf("Invalid status: %s Server response: %s", status, string(body))
>>>>>>> 756b4367
	}
	err = json.Unmarshal(body, &r)
	if err != nil {
		return nil, err
	}
	p := r.Policy.toPolicy()
	r.Policy.toZoneConfig(zoneConfig)
	zoneConfig.Policy = p
	return zoneConfig, nil
}

func (c *Connector) ImportCertificate(r *certificate.ImportRequest) (*certificate.ImportResponse, error) {

	if r.PolicyDN == "" {
		r.PolicyDN = getPolicyDN(c.zone)
	}

	statusCode, _, body, err := c.request("POST", urlResourceCertificateImport, r)
	if err != nil {
		return nil, err
	}
	switch statusCode {
	case http.StatusOK:

		var response = &certificate.ImportResponse{}
		err := json.Unmarshal(body, response)
		if err != nil {
			return nil, fmt.Errorf("failed to decode import response message: %s", err)
		}
		return response, nil

	case http.StatusBadRequest:
		var errorResponse = &struct{ Error string }{}
		err := json.Unmarshal(body, errorResponse)
		if err != nil {
			return nil, fmt.Errorf("failed to decode error message: %s", err)
		}
		return nil, fmt.Errorf("%s", errorResponse.Error)
	default:
		return nil, fmt.Errorf("unexpected response status %d: %s", statusCode, string(body))
	}
}<|MERGE_RESOLUTION|>--- conflicted
+++ resolved
@@ -367,11 +367,7 @@
 		Policy serverPolicy
 	}
 	if statusCode != http.StatusOK {
-<<<<<<< HEAD
-		return nil, fmt.Errorf("Invalid status: %s Server data: %s", status, body)
-=======
 		return nil, fmt.Errorf("Invalid status: %s Server response: %s", status, string(body))
->>>>>>> 756b4367
 	}
 	err = json.Unmarshal(body, &r)
 	if err != nil {
